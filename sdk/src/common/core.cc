// Copyright The OpenTelemetry Authors
// SPDX-License-Identifier: Apache-2.0

// clang-format off
// version.h should be included before nostd/variant.h.
#include "opentelemetry/version.h"
#include "opentelemetry/nostd/variant.h"
<<<<<<< HEAD
// clang-format on

#if defined(HAVE_ABSEIL)
/* The option of building and linking with Abseil library implies that Abseil
 * may already provide the ThrowBadVariantAccess implementation if its own.
 * Reconsider the implementation below: we are potentially introducing
 * a function that is already implemented in the Abseil. Most likely the code
 * below needs to be removed entirely.
 */
#  if defined(__GNUC__) || defined(__GNUG__)
#    ifndef __cdecl
// see https://gcc.gnu.org/onlinedocs/gcc/x86-Function-Attributes.html
// Intel x86 architecture specific calling conventions
#      ifdef _M_IX86
#        define __cdecl __attribute__((__cdecl__))
#      else
#        define __cdecl
#      endif
#    endif
#  endif

namespace absl
{
namespace variant_internal
{
void __cdecl ThrowBadVariantAccess(){/* TODO: std::terminate or re-throw? */};
}
}  // namespace absl
#endif
=======
// clang-format on
>>>>>>> b073e8b7
<|MERGE_RESOLUTION|>--- conflicted
+++ resolved
@@ -5,36 +5,4 @@
 // version.h should be included before nostd/variant.h.
 #include "opentelemetry/version.h"
 #include "opentelemetry/nostd/variant.h"
-<<<<<<< HEAD
-// clang-format on
-
-#if defined(HAVE_ABSEIL)
-/* The option of building and linking with Abseil library implies that Abseil
- * may already provide the ThrowBadVariantAccess implementation if its own.
- * Reconsider the implementation below: we are potentially introducing
- * a function that is already implemented in the Abseil. Most likely the code
- * below needs to be removed entirely.
- */
-#  if defined(__GNUC__) || defined(__GNUG__)
-#    ifndef __cdecl
-// see https://gcc.gnu.org/onlinedocs/gcc/x86-Function-Attributes.html
-// Intel x86 architecture specific calling conventions
-#      ifdef _M_IX86
-#        define __cdecl __attribute__((__cdecl__))
-#      else
-#        define __cdecl
-#      endif
-#    endif
-#  endif
-
-namespace absl
-{
-namespace variant_internal
-{
-void __cdecl ThrowBadVariantAccess(){/* TODO: std::terminate or re-throw? */};
-}
-}  // namespace absl
-#endif
-=======
-// clang-format on
->>>>>>> b073e8b7
+// clang-format on