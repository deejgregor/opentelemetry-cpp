// Copyright The OpenTelemetry Authors
// SPDX-License-Identifier: Apache-2.0

#pragma once

#include "opentelemetry/version.h"

#ifdef HAVE_CPP_STDLIB
#  include "opentelemetry/std/variant.h"
#else

#  ifndef HAVE_ABSEIL
// We use a LOCAL snapshot of Abseil that is known to compile with Visual Studio 2015.
// Header-only. Without compiling the actual Abseil binary. As Abseil moves on to new
// toolchains, it may drop support for Visual Studio 2015 in future versions.

#    if defined(__EXCEPTIONS)
#      include <exception>
OPENTELEMETRY_BEGIN_NAMESPACE
namespace nostd
{

class bad_variant_access : public std::exception
{
public:
  virtual const char *what() const noexcept override { return "bad_variant_access"; }
};

[[noreturn]] inline void throw_bad_variant_access()
{
  throw bad_variant_access{};
}
}  // namespace nostd
OPENTELEMETRY_END_NAMESPACE
#      define THROW_BAD_VARIANT_ACCESS opentelemetry::nostd::throw_bad_variant_access()
#    else
#      define THROW_BAD_VARIANT_ACCESS std::terminate()
#    endif
#  endif

#  ifdef _MSC_VER
// Abseil variant implementation contains some benign non-impacting warnings
// that should be suppressed if compiling with Visual Studio 2017 and above.
#    pragma warning(push)
#    pragma warning(disable : 4245)  // conversion from int to const unsigned _int64
#    pragma warning(disable : 4127)  // conditional expression is constant
#  endif

#  ifdef HAVE_ABSEIL
<<<<<<< HEAD
#    include "absl/types/variant.h"
=======
#    include <absl/types/variant.h>
>>>>>>> b073e8b7
#  else
#    include "./absl/types/variant.h"
#  endif

#  ifdef _MSC_VER
#    pragma warning(pop)
#  endif

OPENTELEMETRY_BEGIN_NAMESPACE
namespace nostd
{
<<<<<<< HEAD
=======
#  ifdef HAVE_ABSEIL
using absl::bad_variant_access;
#  endif
>>>>>>> b073e8b7
using absl::get;
using absl::get_if;
using absl::holds_alternative;
using absl::monostate;
using absl::variant;
using absl::variant_alternative_t;
using absl::variant_size;
using absl::visit;
}  // namespace nostd
OPENTELEMETRY_END_NAMESPACE

#endif<|MERGE_RESOLUTION|>--- conflicted
+++ resolved
@@ -47,11 +47,7 @@
 #  endif
 
 #  ifdef HAVE_ABSEIL
-<<<<<<< HEAD
-#    include "absl/types/variant.h"
-=======
 #    include <absl/types/variant.h>
->>>>>>> b073e8b7
 #  else
 #    include "./absl/types/variant.h"
 #  endif
@@ -63,12 +59,9 @@
 OPENTELEMETRY_BEGIN_NAMESPACE
 namespace nostd
 {
-<<<<<<< HEAD
-=======
 #  ifdef HAVE_ABSEIL
 using absl::bad_variant_access;
 #  endif
->>>>>>> b073e8b7
 using absl::get;
 using absl::get_if;
 using absl::holds_alternative;
