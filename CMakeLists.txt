cmake_minimum_required(VERSION 3.1)

# See https://cmake.org/cmake/help/v3.3/policy/CMP0057.html required by certain
# versions of gtest
cmake_policy(SET CMP0057 NEW)

project(opentelemetry-cpp)

file(READ "${CMAKE_CURRENT_LIST_DIR}/api/include/opentelemetry/version.h"
     OPENTELEMETRY_CPP_HEADER_VERSION_H)
if(OPENTELEMETRY_CPP_HEADER_VERSION_H MATCHES
   "OPENTELEMETRY_ABI_VERSION_NO[ \t\r\n]+\"?([0-9]+)\"?")
  math(EXPR OPENTELEMETRY_ABI_VERSION_NO ${CMAKE_MATCH_1})
else()
  message(
    FATAL_ERROR
      "OPENTELEMETRY_ABI_VERSION_NO not found on ${CMAKE_CURRENT_LIST_DIR}/api/include/opentelemetry/version.h"
  )
endif()
if(OPENTELEMETRY_CPP_HEADER_VERSION_H MATCHES
   "OPENTELEMETRY_VERSION[ \t\r\n]+\"?([^\"]+)\"?")
  set(OPENTELEMETRY_VERSION ${CMAKE_MATCH_1})
else()
  message(
    FATAL_ERROR
      "OPENTELEMETRY_VERSION not found on ${CMAKE_CURRENT_LIST_DIR}/api/include/opentelemetry/version.h"
  )
endif()

if(NOT DEFINED CMAKE_CXX_STANDARD)
  set(CMAKE_CXX_STANDARD 11)
endif()

option(WITH_STL "Whether to use Standard Library for C++latest features" OFF)

option(WITH_ABSEIL "Whether to use Abseil for C++latest features" OFF)

if(WITH_ABSEIL)
  add_definitions(-DHAVE_ABSEIL)
  find_package(absl CONFIG REQUIRED)

  # Abseil headers-only lib is needed for absl::variant to work vs2015.
  # `nostd::mpark::variant` is not compiling in vs2015.
  set(CORE_RUNTIME_LIBS absl::any absl::base absl::bits absl::city)

  # target_link_libraries(main PRIVATE absl::any absl::base absl::bits
  # absl::city)
endif()

if(WITH_STL)
  # Require at least C++17. C++20 is needed to avoid gsl::span
  if(CMAKE_MINOR_VERSION VERSION_GREATER "3.18")
    # Ask for 20, may get anything below
    set(CMAKE_CXX_STANDARD 20)
  else()
    # Ask for 17, may get anything below
    set(CMAKE_CXX_STANDARD 17)
  endif()

  # Guidelines Support Library path. Used if we are not on not get C++20.
  #
  # TODO: respect WITH_ABSEIL as alternate implementation of std::span
  set(GSL_DIR third_party/ms-gsl)
  include_directories(${GSL_DIR}/include)

  # Optimize for speed to reduce the hops
  if(CMAKE_CXX_COMPILER_ID STREQUAL "MSVC")
    if(CMAKE_BUILD_TYPE MATCHES Debug)
      # Turn off optimizations for DEBUG
<<<<<<< HEAD
      set(CMAKE_CXX_FLAGS_SPEED "/Od")
    else()
      string(REGEX MATCH "\/O" result ${CMAKE_CXX_FLAGS})
      if(NOT ${result} MATCHES "\/O")
        set(CMAKE_CXX_FLAGS_SPEED "/O2")
=======
      set(MSVC_CXX_OPT_FLAG "/Od")
    else()
      string(REGEX MATCH "\/O" result ${CMAKE_CXX_FLAGS})
      if(NOT ${result} MATCHES "\/O")
        set(MSVC_CXX_OPT_FLAG "/O2")
>>>>>>> 6757293c
      endif()
    endif()
    set(CMAKE_CXX_FLAGS
        "${CMAKE_CXX_FLAGS} /Zc:__cplusplus ${MSVC_CXX_OPT_FLAG}")
  endif()
endif()

option(WITH_OTLP "Whether to include the OpenTelemetry Protocol in the SDK" OFF)
option(WITH_ZIPKIN "Whether to include the Zipkin exporter in the SDK" OFF)

option(WITH_PROMETHEUS "Whether to include the Prometheus Client in the SDK"
       OFF)

option(WITH_ELASTICSEARCH
       "Whether to include the Elasticsearch Client in the SDK" OFF)

option(WITH_JAEGER "Whether to include the Jaeger exporter" OFF)

option(BUILD_TESTING "Whether to enable tests" ON)
if(WIN32)
  if(BUILD_TESTING)
    if(MSVC)
      # GTest bug: https://github.com/google/googletest/issues/860
      add_compile_options(/wd4275)
    endif()
  endif()
  option(WITH_ETW "Whether to include the ETW Exporter in the SDK" ON)
  if(WITH_ETW)
    add_definitions(-DHAVE_MSGPACK)
  endif(WITH_ETW)
endif(WIN32)

option(WITH_EXAMPLES "Whether to build examples" ON)

option(WITH_METRICS_PREVIEW "Whether to build metrics preview" OFF)

if(WITH_METRICS_PREVIEW)
  add_definitions(-DENABLE_METRICS_PREVIEW)
endif()

find_package(Threads)

function(install_windows_deps)
  # Bootstrap vcpkg from CMake and auto-install deps in case if we are missing
  # deps on Windows
  message("Installing build tools and dependencies...")
  execute_process(
    COMMAND ${CMAKE_CURRENT_SOURCE_DIR}/tools/setup-buildtools.cmd)
  set(CMAKE_TOOLCHAIN_FILE
      ${CMAKE_CURRENT_SOURCE_DIR}/tools/vcpkg/scripts/buildsystems/vcpkg.cmake
      PARENT_SCOPE)
endfunction()

if(MSVC)
  # Options for Visual C++ compiler: /Zc:__cplusplus - report an updated value
  # for recent C++ language standards. Without this option MSVC returns the
  # value of __cplusplus="199711L"
  set(CMAKE_CXX_FLAGS "${CMAKE_CXX_FLAGS} /Zc:__cplusplus")

  # When using vcpkg, all targets build with the same runtime
  if(VCPKG_TOOLCHAIN)
    set(CMAKE_MSVC_RUNTIME_LIBRARY
        "MultiThreaded$<$<CONFIG:Debug>:Debug>$<$<STREQUAL:${VCPKG_CRT_LINKAGE},dynamic>:DLL>"
        CACHE STRING "")
  endif()
endif()

# include GNUInstallDirs before include cmake/opentelemetry-proto.cmake because
# opentelemetry-proto installs targets to the location variables defined in
# GNUInstallDirs.
include(GNUInstallDirs)

if(WITH_OTLP)
  set(protobuf_MODULE_COMPATIBLE ON)
  find_package(Protobuf)
  find_package(gRPC)
  if((NOT Protobuf_FOUND AND NOT PROTOBUF_FOUND) OR (NOT gRPC_FOUND))
    if(WIN32 AND (NOT DEFINED CMAKE_TOOLCHAIN_FILE))
      install_windows_deps()
    endif()

    if(WIN32 AND (NOT DEFINED CMAKE_TOOLCHAIN_FILE))
      message(STATUS_FATAL "Windows dependency installation failed!")
    endif()
    if(WIN32)
      include(${CMAKE_TOOLCHAIN_FILE})
    endif()

    if(NOT Protobuf_FOUND AND NOT PROTOBUF_FOUND)
      find_package(Protobuf REQUIRED)
    endif()
    if(NOT gRPC_FOUND)
      find_package(gRPC REQUIRED)
    endif()
    if(WIN32)
      # Always use x64 protoc.exe
      if(NOT EXISTS "${Protobuf_PROTOC_EXECUTABLE}")
        set(Protobuf_PROTOC_EXECUTABLE
            ${CMAKE_CURRENT_SOURCE_DIR}/tools/vcpkg/packages/protobuf_x64-windows/tools/protobuf/protoc.exe
        )
      endif()
    endif()
    # Latest Protobuf uses mixed case instead of uppercase
    if(Protobuf_PROTOC_EXECUTABLE)
      set(PROTOBUF_PROTOC_EXECUTABLE ${Protobuf_PROTOC_EXECUTABLE})
    endif()
  endif()
  message("PROTOBUF_PROTOC_EXECUTABLE=${PROTOBUF_PROTOC_EXECUTABLE}")

  include(cmake/opentelemetry-proto.cmake)
endif()

list(APPEND CMAKE_PREFIX_PATH "${CMAKE_BINARY_DIR}")

include(CTest)
if(BUILD_TESTING)
  if(EXISTS ${CMAKE_BINARY_DIR}/lib/libgtest.a)
    # Prefer GTest from build tree. GTest is not always working with
    # CMAKE_PREFIX_PATH
    set(GTEST_INCLUDE_DIRS
        ${CMAKE_CURRENT_SOURCE_DIR}/third_party/googletest/googletest/include
        ${CMAKE_CURRENT_SOURCE_DIR}/third_party/googletest/googlemock/include)
    set(GTEST_BOTH_LIBRARIES
        ${CMAKE_BINARY_DIR}/lib/libgtest.a
        ${CMAKE_BINARY_DIR}/lib/libgtest_main.a
        ${CMAKE_BINARY_DIR}/lib/libgmock.a)
  elseif(WIN32)
    # Make sure we are always bootsrapped with vcpkg on Windows
    find_package(GTest)
    if(NOT (GTEST_FOUND OR GTest_FOUND))
      install_windows_deps()
      find_package(GTest REQUIRED)
    endif()
  else()
    # Prefer GTest installed by OS distro, brew or vcpkg package manager
    find_package(GTest REQUIRED)
  endif()
  include_directories(SYSTEM ${GTEST_INCLUDE_DIRS})
  message("GTEST_INCLUDE_DIRS   = ${GTEST_INCLUDE_DIRS}")
  message("GTEST_BOTH_LIBRARIES = ${GTEST_BOTH_LIBRARIES}")
  enable_testing()
  # Benchmark respects the CMAKE_PREFIX_PATH
  find_package(benchmark CONFIG REQUIRED)
endif()

include(CMakePackageConfigHelpers)

include_directories(api/include)
include_directories(sdk/include)
include_directories(sdk)
include_directories(ext/include)

add_subdirectory(api)
add_subdirectory(sdk)
add_subdirectory(exporters)
if(WITH_EXAMPLES)
  add_subdirectory(examples)
endif()
add_subdirectory(ext)

# Add nlohmann/json submodule to include directories
include_directories(third_party/nlohmann-json/single_include)

# Export cmake config and support find_packages(opentelemetry-cpp CONFIG) Write
# config file for find_packages(opentelemetry-cpp CONFIG)
set(INCLUDE_INSTALL_DIR "${CMAKE_INSTALL_INCLUDEDIR}")
configure_package_config_file(
  "${CMAKE_CURRENT_LIST_DIR}/opentelemetry-cpp-config.cmake.in"
  "${CMAKE_CURRENT_BINARY_DIR}/cmake/${PROJECT_NAME}/${PROJECT_NAME}-config.cmake"
  INSTALL_DESTINATION "${CMAKE_INSTALL_LIBDIR}/cmake/${PROJECT_NAME}"
  PATH_VARS OPENTELEMETRY_ABI_VERSION_NO OPENTELEMETRY_VERSION PROJECT_NAME
            INCLUDE_INSTALL_DIR CMAKE_INSTALL_LIBDIR
  NO_CHECK_REQUIRED_COMPONENTS_MACRO)

# Write version file for find_packages(opentelemetry-cpp CONFIG)
write_basic_package_version_file(
  "${CMAKE_CURRENT_BINARY_DIR}/cmake/${PROJECT_NAME}/${PROJECT_NAME}-config-version.cmake"
  VERSION ${OPENTELEMETRY_VERSION}
  COMPATIBILITY ExactVersion)

install(
  FILES
    "${CMAKE_CURRENT_BINARY_DIR}/cmake/${PROJECT_NAME}/${PROJECT_NAME}-config.cmake"
    "${CMAKE_CURRENT_BINARY_DIR}/cmake/${PROJECT_NAME}/${PROJECT_NAME}-config-version.cmake"
  DESTINATION "${CMAKE_INSTALL_LIBDIR}/cmake/${PROJECT_NAME}")

# Export all components
export(
  EXPORT "${PROJECT_NAME}-target"
  NAMESPACE "${PROJECT_NAME}::"
  FILE "${CMAKE_CURRENT_BINARY_DIR}/cmake/${PROJECT_NAME}/${PROJECT_NAME}-target.cmake"
)
install(
  EXPORT "${PROJECT_NAME}-target"
  NAMESPACE "${PROJECT_NAME}::"
  DESTINATION "${CMAKE_INSTALL_LIBDIR}/cmake/${PROJECT_NAME}")<|MERGE_RESOLUTION|>--- conflicted
+++ resolved
@@ -67,19 +67,11 @@
   if(CMAKE_CXX_COMPILER_ID STREQUAL "MSVC")
     if(CMAKE_BUILD_TYPE MATCHES Debug)
       # Turn off optimizations for DEBUG
-<<<<<<< HEAD
-      set(CMAKE_CXX_FLAGS_SPEED "/Od")
-    else()
-      string(REGEX MATCH "\/O" result ${CMAKE_CXX_FLAGS})
-      if(NOT ${result} MATCHES "\/O")
-        set(CMAKE_CXX_FLAGS_SPEED "/O2")
-=======
       set(MSVC_CXX_OPT_FLAG "/Od")
     else()
       string(REGEX MATCH "\/O" result ${CMAKE_CXX_FLAGS})
       if(NOT ${result} MATCHES "\/O")
         set(MSVC_CXX_OPT_FLAG "/O2")
->>>>>>> 6757293c
       endif()
     endif()
     set(CMAKE_CXX_FLAGS
