--- conflicted
+++ resolved
@@ -3,10 +3,17 @@
 ## Preface
 
 This document explains how to refresh the local snapshot of OpenTelemetry `absl::variant`
-snapshot used by header-only OpenTelemetry API. Start with cloning Abseil and check out
-using Release tag. Latest tag at the time of this writing is `20210324.1`.
+snapshot used by header-only OpenTelemetry API. Please avoid unnecessarily updating the
+Abseil snapshot unless there is a significant compiler issue or security bug addressed
+in the mainline. It is not expected for the new snapshot to be refreshed more often than
+once in several years. Updating the snapshot may require an update of OpenTelemetry API
+version due to potential ABI compliance issues. Learn more about [ABI compliance](https://fedoraproject.org/wiki/How_to_check_for_ABI_changes_with_abi_compliance_checker).
 
 ## Cloning the mainline Abseil
+
+Start with cloning Abseil and check out using Release tag.
+
+Latest Release tag at the time of this writing is `20210324.1`.
 
 Example:
 
@@ -68,11 +75,7 @@
 `std::variant`, or share the implementation of variant with the gRPC library. In all of these cases
 it is important to continue using `nostd::` classes for code portability reasons.
 
-<<<<<<< HEAD
 ## Script to perform namespace renaming from `ABSL_` to `OTABSL_`
-=======
-# Script to perform namespace renaming from `ABSL_` to `OTABSL_`
->>>>>>> 5ffe4d6e
 
 Change to directory that contains the `abseil-cpp` snapshot.
 
@@ -92,7 +95,7 @@
 [Beyond Compare](https://www.scootersoftware.com/download.php) is a good cross-platform tool
 to use for that purpose. Carefully compare all files line-by-line.
 
-### Additional patches
+### Additional patches that must be applied manually
 
 You'd notice that after the namespace renaming is done, there are still several places of code
 that require further manual patching:
@@ -117,15 +120,23 @@
 used by OpenTelemetry SDK, then it may be ABI-incompatible. You need to run
 [ABI Compliance Checker](https://lvc.github.io/abi-compliance-checker/) tool to verify your
 compiled DLL or Shared Libraries for compliance. If ABI compliance issues were discovered,
-then increment the version of inline namespace from `otel_v1` to `otel_v1_x`. Once all tests
-pass, conclude the merge / integration of the new snapshot. Please avoid unnecessarily
-updating the Abseil snapshot unless there is a significant compiler issue or security bug
-addressed in the mainline. It is not expected for the snapshot to be taken more often than
-once in several years.
+then increment the version of inline namespace from `otel_v1` to `otel_v1_x` or `otel_v2`.
+
+Please use your best judgement if you discover ABI compliance issue. Build the library with
+new namespace. Note that the new library can no longer be used in products that used a
+previous version of API. OpenTelemetry API version upgrade is likely needed.
+
+## Testing
+
+Please run all standard tests. Once all tests pass, conclude the merge / integration of the
+new updated local private snapshot of Abseil library.
 
 ## Conclusion
 
 Enjoy the private snapshot of Abseil `absl::variant` included in OpenTelemetry API. This private
 snapshot does not collide with any other instance of the Abseil library used elsewhere in your
 project. This snapshot provides a long-term ABI compatibility guarantee for OpenTelemetry C++
-API surface for years to come until the next major API version upgrade gets released.+API surface for years to come until the next major API version upgrade gets released.
+
+As mentioned above, please avoid refreshing it too often due to potential ABI compatibility
+implications.