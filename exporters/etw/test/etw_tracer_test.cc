// Copyright The OpenTelemetry Authors
// SPDX-License-Identifier: Apache-2.0

#ifdef _WIN32

#  include <gtest/gtest.h>
#  include <map>
#  include <string>

#  include "opentelemetry/exporters/etw/etw_tracer_exporter.h"
#  include "opentelemetry/sdk/trace/simple_processor.h"

using namespace OPENTELEMETRY_NAMESPACE;

using Properties       = opentelemetry::exporter::etw::Properties;
using PropertyValue    = opentelemetry::exporter::etw::PropertyValue;
using PropertyValueMap = opentelemetry::exporter::etw::PropertyValueMap;

const char *kGlobalProviderName = "OpenTelemetry-ETW-TLD";

std::string getTemporaryValue()
{
  return std::string("Value from Temporary std::string");
}

/* clang-format off */
TEST(ETWTracer, TracerCheck)
{
  // SDK customer specifies their unique ETW ProviderName. Every component or library
  // is assumed to have its own instrumentation name. Traces are routed to dedicated
  // provider. Standard hash function maps from ProviderName to ProviderGUID.
  //
  // Prominent naming examples from `logman query providers` :
  //
  // [Docker]                                 {a3693192-9ed6-46d2-a981-f8226c8363bd}
  // ...
  // Intel-Autologger-iclsClient              {B8D7E9A0-65D5-40BE-AFEA-83593FC0164E}
  // Intel-Autologger-iclsProxy                {301B773F-50F3-4C8E-83F0-53BA9590A13E}
  // Intel-Autologger-PTTEKRecertification    {F33E9E07-8792-47E8-B3FA-2C92AB32C5B3}
  // ...
  // NodeJS-ETW-provider                      {77754E9B-264B-4D8D-B981-E4135C1ECB0C}
  // ...
  // OpenSSH                                  {C4B57D35-0636-4BC3-A262-370F249F9802}
  // ...
  // Windows Connect Now                      {C100BECE-D33A-4A4B-BF23-BBEF4663D017}
  // Windows Defender Firewall API            {28C9F48F-D244-45A8-842F-DC9FBC9B6E92}
  // Windows Defender Firewall API - GP       {0EFF663F-8B6E-4E6D-8182-087A8EAA29CB}
  // Windows Defender Firewall Driver         {D5E09122-D0B2-4235-ADC1-C89FAAAF1069}

  std::string providerName = kGlobalProviderName; // supply unique instrumentation name here
  exporter::etw::TracerProvider tp;

  // TODO: this code should fallback to MsgPack if TLD is not available
  auto tracer = tp.GetTracer(providerName);

  // Span attributes
  Properties attribs =
  {
    {"attrib1", 1},
    {"attrib2", 2}
  };
  {
    auto topSpan = tracer->StartSpan("MySpanTop");
    auto topScope = tracer->WithActiveSpan(topSpan);
    {
      auto outerSpan = tracer->StartSpan("MySpanL2", attribs);
      auto outerScope = tracer->WithActiveSpan(outerSpan);

      // Create nested span. Note how we share the attributes here.
      // It is Okay to either reuse/share or have your own attributes.
      {
        auto innerSpan = tracer->StartSpan("MySpanL3", attribs);
        auto innerScope = tracer->WithActiveSpan(innerSpan);

        // Add first event
        std::string eventName1 = "MyEvent1";
        Properties event1 =
        {
          {"uint32Key", (uint32_t)1234},
          {"uint64Key", (uint64_t)1234567890},
          {"strKey", "someValue"}
        };
        EXPECT_NO_THROW(outerSpan->AddEvent(eventName1, event1));

        // Add second event
        std::string eventName2 = "MyEvent2";
        Properties event2 =
        {
          {"uint32Key", (uint32_t)9876},
          {"uint64Key", (uint64_t)987654321},
          {"strKey", "anotherValue"}
        };
        EXPECT_NO_THROW(outerSpan->AddEvent(eventName2, event2));

        std::string eventName3= "MyEvent3";
        Properties event3 =
        {
          /* Extra metadata that allows event to flow to A.I. pipeline */
          {"metadata", "ai_event"},
          {"uint32Key", (uint32_t)9876},
          {"uint64Key", (uint64_t)987654321},
          // {"int32array", {{-1,0,1,2,3}} },
          {"tempString", getTemporaryValue() }
        };
        EXPECT_NO_THROW(innerSpan->AddEvent(eventName3, event3));
        EXPECT_NO_THROW(innerSpan->End());

      }
      EXPECT_NO_THROW(outerSpan->End());

    }
    EXPECT_NO_THROW(topSpan->End());
  }

  EXPECT_NO_THROW(tracer->CloseWithMicroseconds(0));
}

// Lowest decoration level -> smaller ETW event size.
// Expected output in C# listener on the other side:
// no ActivityID GUID, no SpanId, no TraceId.
/*
{
  "Timestamp": "2021-03-19T21:04:38.411193-07:00",
  "ProviderName": "OpenTelemetry-ETW-TLD",
  "Id": 13,
  "Message": null,
  "ProcessId": 15120,
  "Level": "Always",
  "Keywords": "0x0000000000000000",
  "EventName": "C.min/Stop",
  "ActivityID": null,
  "RelatedActivityID": null,
  "Payload": {}
}
*/
TEST(ETWTracer, TracerCheckMinDecoration)
{
  std::string providerName = kGlobalProviderName;
  exporter::etw::TracerProvider tp
  ({
      {"enableTraceId", false},
      {"enableSpanId", false},
      {"enableActivityId", false},
      {"enableActivityTracking", true},
      {"enableRelatedActivityId", false},
      {"enableAutoParent", false}
  });
<<<<<<< HEAD
  auto tracer = tp.GetTracer(providerName);
  auto aSpan = tracer->StartSpan("A.min");
  auto bSpan = tracer->StartSpan("B.min");
  auto cSpan = tracer->StartSpan("C.min");
  cSpan->End();
  bSpan->End();
  aSpan->End();
=======
  auto tracer = tp.GetTracer(providerName, "TLD");
  {
    auto aSpan = tracer->StartSpan("A.min");
    auto aScope = tracer->WithActiveSpan(aSpan);
    {
      auto bSpan = tracer->StartSpan("B.min");
      auto bScope = tracer->WithActiveSpan(bSpan);
      {
        auto cSpan = tracer->StartSpan("C.min");
        auto cScope = tracer->WithActiveSpan(cSpan);
        EXPECT_NO_THROW(cSpan->End());
      }
      EXPECT_NO_THROW(bSpan->End());
    }
    EXPECT_NO_THROW(aSpan->End());
}
>>>>>>> 840701bf
  tracer->CloseWithMicroseconds(0);
}

// Highest decoration level -> larger ETW event size
// Expected output in C# listener on the other side:
// ActivityID GUID (==SpanId), SpanId, TraceId.
/*
{
  "Timestamp": "2021-03-19T21:04:38.4120274-07:00",
  "ProviderName": "OpenTelemetry-ETW-TLD",
  "Id": 21,
  "Message": null,
  "ProcessId": 15120,
  "Level": "Always",
  "Keywords": "0x0000000000000000",
  "EventName": "C.max/Stop",
  "ActivityID": "d55a2c25-8033-40ab-0000-000000000000",
  "RelatedActivityID": null,
  "Payload": {
    "SpanId": "252c5ad53380ab40",
    "TraceId": "4dea2a63c188894ea5ab979e5cd7ec36"
  }
}
*/
TEST(ETWTracer, TracerCheckMaxDecoration)
{
  std::string providerName = kGlobalProviderName;
  exporter::etw::TracerProvider tp
  ({
      {"enableTraceId", true},
      {"enableSpanId", true},
      {"enableActivityId", true},
      {"enableRelatedActivityId", true},
      {"enableAutoParent", true}
  });
<<<<<<< HEAD
  auto tracer = tp.GetTracer(providerName);
  auto aSpan = tracer->StartSpan("A.max");
  auto bSpan = tracer->StartSpan("B.max");
  auto cSpan = tracer->StartSpan("C.max");
  cSpan->End();
  bSpan->End();
  aSpan->End();
=======
  auto tracer = tp.GetTracer(providerName, "TLD" );
  {
    auto aSpan = tracer->StartSpan("A.max");
    auto aScope = tracer->WithActiveSpan(aSpan);
    {
      auto bSpan = tracer->StartSpan("B.max");
      auto bScope = tracer->WithActiveSpan(bSpan);
      {
        auto cSpan = tracer->StartSpan("C.max");
        auto cScope = tracer->WithActiveSpan(cSpan);
        EXPECT_NO_THROW(cSpan->End());
      }
      EXPECT_NO_THROW(bSpan->End());
    }
    EXPECT_NO_THROW(aSpan->End());
  }
>>>>>>> 840701bf
  tracer->CloseWithMicroseconds(0);
}

TEST(ETWTracer, TracerCheckMsgPack)
{
  std::string providerName = "OpenTelemetry-ETW-MsgPack";
  exporter::etw::TracerProvider tp
  ({
      {"enableTraceId", true},
      {"enableSpanId", true},
      {"enableActivityId", true},
      {"enableRelatedActivityId", true},
      {"enableAutoParent", true}
  });
  auto tracer = tp.GetTracer(providerName);
  {
      auto aSpan = tracer->StartSpan("A.max");
      auto aScope = tracer->WithActiveSpan(aSpan);
      {
          auto bSpan = tracer->StartSpan("B.max");
          auto bScope = tracer->WithActiveSpan(bSpan);
          {
              auto cSpan = tracer->StartSpan("C.max");
              auto cScope = tracer->WithActiveSpan(cSpan);
              std::string eventName = "MyMsgPackEvent";
              Properties event =
              {
                  {"uint32Key", (uint32_t)1234},
                  {"uint64Key", (uint64_t)1234567890},
                  {"strKey", "someValue"}
              };
              cSpan->AddEvent(eventName, event);
              EXPECT_NO_THROW(cSpan->End());
          }
          EXPECT_NO_THROW(bSpan->End());
      }
      EXPECT_NO_THROW(aSpan->End());
  }
  tracer->CloseWithMicroseconds(0);
}

/**
 * @brief Global Tracer singleton may be placed in .h header and
 * shared across different compilation units. All would get the
 * same object.
 * 
 * @return Single global tracer instance.
*/
static OPENTELEMETRY_NAMESPACE::trace::TracerProvider& GetGlobalTracerProvider()
{
    static exporter::etw::TracerProvider tp
    ({
      {"enableTraceId", true},
      {"enableSpanId", true},
      {"enableActivityId", true},
      {"enableRelatedActivityId", true},
      {"enableAutoParent", true}
     });
    return tp;
}

static OPENTELEMETRY_NAMESPACE::trace::Tracer& GetGlobalTracer()
{
    static auto tracer = GetGlobalTracerProvider().GetTracer(kGlobalProviderName);
    return (*tracer.get());
}

TEST(ETWTracer, GlobalSingletonTracer)
{
  // Obtain a global tracer using C++11 magic static.
  auto& globalTracer = GetGlobalTracer();
  auto s1 = globalTracer.StartSpan("Span1");
  auto traceId1 = s1->GetContext().trace_id();
  s1->End();
/* === Span 1 - "TraceId": "182a64258fb1864ca4e1a542eecbd9bf"
{
  "Timestamp": "2021-05-10T11:45:27.028827-07:00",
  "ProviderName": "OpenTelemetry-ETW-TLD",
  "Id": 5,
  "Message": null,
  "ProcessId": 23712,
  "Level": "Always",
  "Keywords": "0x0000000000000000",
  "EventName": "Span",
  "ActivityID": "6ed94703-6b0a-4e76-0000-000000000000",
  "RelatedActivityID": null,
  "Payload": {
    "Duration": 0,
    "Kind": 1,
    "Name": "Span1",
    "SpanId": "0347d96e0a6b764e",
    "StartTime": "2021-05-10T18:45:27.028000Z",
    "StatusCode": 0,
    "StatusMessage": "",
    "Success": "True",
    "TraceId": "182a64258fb1864ca4e1a542eecbd9bf",
    "_name": "Span"
  }
}
*/

  // Obtain a different tracer withs its own trace-id.
  auto localTracer = GetGlobalTracerProvider().GetTracer(kGlobalProviderName);
  auto s2 = localTracer->StartSpan("Span2");
  auto traceId2 = s2->GetContext().trace_id();
  s2->End();
/* === Span 2 - "TraceId": "334bf9a1eed98d40a873a606295a9368"
{
  "Timestamp": "2021-05-10T11:45:27.0289654-07:00",
  "ProviderName": "OpenTelemetry-ETW-TLD",
  "Id": 5,
  "Message": null,
  "ProcessId": 23712,
  "Level": "Always",
  "Keywords": "0x0000000000000000",
  "EventName": "Span",
  "ActivityID": "3b7b2ecb-2e84-4903-0000-000000000000",
  "RelatedActivityID": null,
  "Payload": {
    "Duration": 0,
    "Kind": 1,
    "Name": "Span2",
    "SpanId": "cb2e7b3b842e0349",
    "StartTime": "2021-05-10T18:45:27.028000Z",
    "StatusCode": 0,
    "StatusMessage": "",
    "Success": "True",
    "TraceId": "334bf9a1eed98d40a873a606295a9368",
    "_name": "Span"
  }
}
*/

  // Obtain the same global tracer with the same trace-id as before.
  auto& globalTracer2 = GetGlobalTracer();
  auto s3 = globalTracer2.StartSpan("Span3");
  auto traceId3 = s3->GetContext().trace_id();
  s3->End();
/* === Span 3 - "TraceId": "182a64258fb1864ca4e1a542eecbd9bf"
{
  "Timestamp": "2021-05-10T11:45:27.0290936-07:00",
  "ProviderName": "OpenTelemetry-ETW-TLD",
  "Id": 5,
  "Message": null,
  "ProcessId": 23712,
  "Level": "Always",
  "Keywords": "0x0000000000000000",
  "EventName": "Span",
  "ActivityID": "0a970247-ba0e-4d4b-0000-000000000000",
  "RelatedActivityID": null,
  "Payload": {
    "Duration": 1,
    "Kind": 1,
    "Name": "Span3",
    "SpanId": "4702970a0eba4b4d",
    "StartTime": "2021-05-10T18:45:27.028000Z",
    "StatusCode": 0,
    "StatusMessage": "",
    "Success": "True",
    "TraceId": "182a64258fb1864ca4e1a542eecbd9bf",
    "_name": "Span"
  }
}
*/
  EXPECT_NE(traceId1, traceId2);
  EXPECT_EQ(traceId1, traceId3);

  localTracer->CloseWithMicroseconds(0);
  globalTracer.CloseWithMicroseconds(0);
}

TEST(ETWTracer, TreadLocalContext)
{
    auto &tp = GetGlobalTracerProvider();
    auto tracer = tp.GetTracer(kGlobalProviderName);
}

/* clang-format on */

#endif<|MERGE_RESOLUTION|>--- conflicted
+++ resolved
@@ -145,16 +145,7 @@
       {"enableRelatedActivityId", false},
       {"enableAutoParent", false}
   });
-<<<<<<< HEAD
   auto tracer = tp.GetTracer(providerName);
-  auto aSpan = tracer->StartSpan("A.min");
-  auto bSpan = tracer->StartSpan("B.min");
-  auto cSpan = tracer->StartSpan("C.min");
-  cSpan->End();
-  bSpan->End();
-  aSpan->End();
-=======
-  auto tracer = tp.GetTracer(providerName, "TLD");
   {
     auto aSpan = tracer->StartSpan("A.min");
     auto aScope = tracer->WithActiveSpan(aSpan);
@@ -170,7 +161,6 @@
     }
     EXPECT_NO_THROW(aSpan->End());
 }
->>>>>>> 840701bf
   tracer->CloseWithMicroseconds(0);
 }
 
@@ -206,16 +196,7 @@
       {"enableRelatedActivityId", true},
       {"enableAutoParent", true}
   });
-<<<<<<< HEAD
   auto tracer = tp.GetTracer(providerName);
-  auto aSpan = tracer->StartSpan("A.max");
-  auto bSpan = tracer->StartSpan("B.max");
-  auto cSpan = tracer->StartSpan("C.max");
-  cSpan->End();
-  bSpan->End();
-  aSpan->End();
-=======
-  auto tracer = tp.GetTracer(providerName, "TLD" );
   {
     auto aSpan = tracer->StartSpan("A.max");
     auto aScope = tracer->WithActiveSpan(aSpan);
@@ -231,7 +212,6 @@
     }
     EXPECT_NO_THROW(aSpan->End());
   }
->>>>>>> 840701bf
   tracer->CloseWithMicroseconds(0);
 }
 
@@ -249,13 +229,10 @@
   auto tracer = tp.GetTracer(providerName);
   {
       auto aSpan = tracer->StartSpan("A.max");
-      auto aScope = tracer->WithActiveSpan(aSpan);
       {
           auto bSpan = tracer->StartSpan("B.max");
-          auto bScope = tracer->WithActiveSpan(bSpan);
           {
               auto cSpan = tracer->StartSpan("C.max");
-              auto cScope = tracer->WithActiveSpan(cSpan);
               std::string eventName = "MyMsgPackEvent";
               Properties event =
               {
@@ -264,11 +241,11 @@
                   {"strKey", "someValue"}
               };
               cSpan->AddEvent(eventName, event);
-              EXPECT_NO_THROW(cSpan->End());
+              cSpan->End();
           }
-          EXPECT_NO_THROW(bSpan->End());
+          bSpan->End();
       }
-      EXPECT_NO_THROW(aSpan->End());
+      aSpan->End();
   }
   tracer->CloseWithMicroseconds(0);
 }
